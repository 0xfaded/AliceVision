
// Copyright (c) 2015 Pierre MOULON.

// This Source Code Form is subject to the terms of the Mozilla Public
// License, v. 2.0. If a copy of the MPL was not distributed with this
// file, You can obtain one at http://mozilla.org/MPL/2.0/.

#include "openMVG/matching/regions_matcher.hpp"
#include "openMVG/matching/matcher_brute_force.hpp"
#include "openMVG/matching/matcher_kdtree_flann.hpp"
#include "openMVG/matching/matcher_cascade_hashing.hpp"

namespace openMVG {
namespace matching {

void DistanceRatioMatch
(
  float f_dist_ratio,
  matching::EMatcherType eMatcherType,
  const features::Regions & regions_I, // database
  const features::Regions & regions_J, // query
  matching::IndMatches & matches // photometric corresponding points
)
{
  Matcher_Regions_Database matcher(eMatcherType, regions_I);
  matcher.Match(f_dist_ratio, regions_J, matches);
}

bool Matcher_Regions_Database::Match
(
  float dist_ratio, // Distance ratio used to discard spurious correspondence
  const features::Regions & query_regions,
  matching::IndMatches & matches // photometric corresponding points
)const
{
  if (query_regions.RegionCount() == 0)
  {
    return false;
  }

  if (_matching_interface)
  {
    _matching_interface->Match(dist_ratio, query_regions, matches);
    return true;
  }
  return false;
}

Matcher_Regions_Database::Matcher_Regions_Database():
  _eMatcherType(BRUTE_FORCE_L2),
  _matching_interface(nullptr)
{}

Matcher_Regions_Database::Matcher_Regions_Database
(
  matching::EMatcherType eMatcherType,
  const features::Regions & database_regions // database
):
  _eMatcherType(eMatcherType)
{
  // Handle invalid request
  if (database_regions.IsScalar() && eMatcherType == BRUTE_FORCE_HAMMING)
    return;
  if (database_regions.IsBinary() && eMatcherType != BRUTE_FORCE_HAMMING)
    return;

  // Switch regions type ID, matcher & Metric: initialize the Matcher interface
  if (database_regions.IsScalar())
  {
    if (database_regions.Type_id() == typeid(unsigned char).name())
    {
      // Build on the fly unsigned char based Matcher
      switch (_eMatcherType)
      {
        case BRUTE_FORCE_L2:
        {
          typedef L2_Vectorized<unsigned char> MetricT;
          typedef ArrayMatcherBruteForce<unsigned char, MetricT> MatcherT;
          _matching_interface.reset(new matching::RegionsMatcherT<MatcherT>(database_regions, true));
        }
        break;
        case ANN_L2:
        {
          typedef flann::L2<unsigned char> MetricT;
          typedef ArrayMatcher_Kdtree_Flann<unsigned char, MetricT> MatcherT;
          _matching_interface.reset(new matching::RegionsMatcherT<MatcherT>(database_regions, true));
        }
        break;
        case CASCADE_HASHING_L2:
        {
          typedef L2_Vectorized<unsigned char> MetricT;
          typedef ArrayMatcherCascadeHashing<unsigned char, MetricT> MatcherT;
          _matching_interface.reset(new matching::RegionsMatcherT<MatcherT>(database_regions, true));
        }
        break;
        default:
          std::cerr << "Using unknown matcher type" << std::endl;
      }
    }
    else if (database_regions.Type_id() == typeid(float).name())
    {
      // Build on the fly float based Matcher
      switch (eMatcherType)
      {
        case BRUTE_FORCE_L2:
        {
          typedef L2_Vectorized<float> MetricT;
          typedef ArrayMatcherBruteForce<float, MetricT> MatcherT;
          _matching_interface.reset(new matching::RegionsMatcherT<MatcherT>(database_regions, true));
        }
        break;
        case ANN_L2:
        {
          typedef flann::L2<float> MetricT;
          typedef ArrayMatcher_Kdtree_Flann<float, MetricT> MatcherT;
          _matching_interface.reset(new matching::RegionsMatcherT<MatcherT>(database_regions, true));
        }
        break;
        case CASCADE_HASHING_L2:
        {
          typedef L2_Vectorized<float> MetricT;
          typedef ArrayMatcherCascadeHashing<float, MetricT> MatcherT;
          _matching_interface.reset(new matching::RegionsMatcherT<MatcherT>(database_regions, true));
        }
        break;
        default:
          std::cerr << "Using unknown matcher type" << std::endl;
      }
    }
    else if (database_regions.Type_id() == typeid(double).name())
    {
      // Build on the fly double based Matcher
      switch (eMatcherType)
      {
        case BRUTE_FORCE_L2:
        {
          typedef L2_Vectorized<double> MetricT;
          typedef ArrayMatcherBruteForce<double, MetricT> MatcherT;
          _matching_interface.reset(new matching::RegionsMatcherT<MatcherT>(database_regions, true));
        }
        break;
        case ANN_L2:
        {
          typedef flann::L2<double> MetricT;
          typedef ArrayMatcher_Kdtree_Flann<double, MetricT> MatcherT;
          _matching_interface.reset(new matching::RegionsMatcherT<MatcherT>(database_regions, true));
        }
        break;
        case CASCADE_HASHING_L2:
        {
          std::cerr << "Not yet implemented" << std::endl;
        }
        break;
        default:
          std::cerr << "Using unknown matcher type" << std::endl;
      }
    }
  }
<<<<<<< HEAD
  else if (database_regions.IsBinary() and database_regions.Type_id() == typeid(unsigned char).name())
=======
  else if (database_regions.IsBinary() && database_regions.Type_id() == typeid(unsigned char).name())
>>>>>>> f0889f0a
  {
    switch (eMatcherType)
    {
      case BRUTE_FORCE_HAMMING:
      {
        typedef Hamming<unsigned char> Metric;
        typedef ArrayMatcherBruteForce<unsigned char, Metric> MatcherT;
        _matching_interface.reset(new matching::RegionsMatcherT<MatcherT>(database_regions, false));
      }
      break;
      default:
          std::cerr << "Using unknown matcher type" << std::endl;
    }
  }
  else
  {
    std::cerr << "Please consider add this region type_id to Matcher_Regions_Database::Match(...)\n"
      << "typeid: " << database_regions.Type_id() << std::endl;
  }
}

}  // namespace matching
}  // namespace openMVG<|MERGE_RESOLUTION|>--- conflicted
+++ resolved
@@ -156,11 +156,7 @@
       }
     }
   }
-<<<<<<< HEAD
-  else if (database_regions.IsBinary() and database_regions.Type_id() == typeid(unsigned char).name())
-=======
   else if (database_regions.IsBinary() && database_regions.Type_id() == typeid(unsigned char).name())
->>>>>>> f0889f0a
   {
     switch (eMatcherType)
     {
