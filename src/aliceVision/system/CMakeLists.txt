# Headers
set(system_files_headers
  cpu.hpp
  MemoryInfo.hpp
  system.hpp
  Timer.hpp
  Logger.hpp
  nvtx.hpp
)

# Sources
set(system_files_sources
  cpu.cpp
  MemoryInfo.cpp
  Timer.cpp
  Logger.cpp
  nvtx.cpp
)

alicevision_add_library(aliceVision_system
  SOURCES ${system_files_headers} ${system_files_sources}
  PUBLIC_LINKS
    Boost::log
    Boost::thread
    Boost::log_setup
    Boost::system
    Boost::date_time
    Boost::program_options
    ${ALICEVISION_NVTX_LIBRARY}
<<<<<<< HEAD
)
=======
  PUBLIC_INCLUDE_DIRS
    ${Boost_INCLUDE_DIR}
)

alicevision_add_test(Logger_test.cpp NAME "system_Logger" LINKS aliceVision_system)
>>>>>>> 96e705c7
<|MERGE_RESOLUTION|>--- conflicted
+++ resolved
@@ -27,12 +27,6 @@
     Boost::date_time
     Boost::program_options
     ${ALICEVISION_NVTX_LIBRARY}
-<<<<<<< HEAD
-)
-=======
-  PUBLIC_INCLUDE_DIRS
-    ${Boost_INCLUDE_DIR}
 )
 
-alicevision_add_test(Logger_test.cpp NAME "system_Logger" LINKS aliceVision_system)
->>>>>>> 96e705c7
+alicevision_add_test(Logger_test.cpp NAME "system_Logger" LINKS aliceVision_system)